'use client';

import React, { useState, useEffect, useMemo, useRef, createContext, useContext, useCallback } from 'react';
import Image from 'next/image';

interface Event {
  id: string;
  title: string;
  description?: string;
  startDate: string;
  endDate: string;
  location?: string;
  category?: string;
  originalCategories?: string[];
  tags?: string[];
  presenter?: string;
  lastModified?: string;
  attachments?: Array<{
    url: string;
    type: string;
    isImage: boolean;
  }>;
  url?: string;
}

<<<<<<< HEAD
=======

>>>>>>> 0284643b
interface GlobalEventData {
  events: Event[] | null;
  categories: string[];
  tags: string[];
  weeks: number[];
  loadedAt: number | null;
  setGlobalEventData?: React.Dispatch<React.SetStateAction<GlobalEventData>>;
}

const GlobalEventDataContext = createContext<GlobalEventData | undefined>(undefined);

function useGlobalEventData() {
  const context = useContext(GlobalEventDataContext);
  if (!context) {
    throw new Error('useGlobalEventData must be used within a GlobalEventDataProvider');
  }
  return context;
}

function GlobalEventDataProvider({ children }: { children: React.ReactNode }) {
  const [globalEventData, setGlobalEventData] = useState<GlobalEventData>({
    events: null,
    categories: [],
    tags: [],
    weeks: [],
    loadedAt: null,
  });

  return (
    <GlobalEventDataContext.Provider value={{ ...globalEventData, setGlobalEventData }}>
      {children}
    </GlobalEventDataContext.Provider>
  );
}
<<<<<<< HEAD

=======
>>>>>>> 0284643b
function HomeContent() {
  const globalEventData = useGlobalEventData();
  const [events, setEvents] = useState<Event[]>([]);
  const [loading, setLoading] = useState(false);
  const [dataLoaded, setDataLoaded] = useState(false);
  const isLoadingRef = useRef(false);
<<<<<<< HEAD
=======
  // const mountTimeRef = useRef(Date.now());
>>>>>>> 0284643b
  const [expandedDescriptions, setExpandedDescriptions] = useState<Set<string>>(new Set());
  const [searchTerm, setSearchTerm] = useState('');
  const [selectedTags, setSelectedTags] = useState<string[]>([]);
  const [dateFilter, setDateFilter] = useState<'all' | 'today' | 'next' | 'this-week'>('all');
  const [selectedWeeks, setSelectedWeeks] = useState<number[]>([]);
  const [availableTags, setAvailableTags] = useState<string[]>([]);
  const [isDragging, setIsDragging] = useState(false);
  const [dragStart, setDragStart] = useState<number | null>(null);
  const [hasMouseMoved, setHasMouseMoved] = useState(false);

  const apiUrl = useMemo(() =>
    process.env.NODE_ENV === 'development'
      ? (process.env.NEXT_PUBLIC_API_URL || 'http://localhost:3001')
      : '/api'
  , []);

  console.log('API URL:', apiUrl, 'NODE_ENV:', process.env.NODE_ENV);

  // Description truncation helpers
  const DESCRIPTION_TRUNCATE_LENGTH = 200;

  const toggleDescription = (eventId: string) => {
    setExpandedDescriptions((prev: Set<string>) => {
      const newSet = new Set(prev);
      if (newSet.has(eventId)) {
        newSet.delete(eventId);
      } else {
        newSet.add(eventId);
      }
      return newSet;
    });
  };

<<<<<<< HEAD
  const decodeHtmlEntities = (encodedString: string | undefined) => {
    if (!encodedString) return undefined;
    
    // If no HTML entities found, return original string
    if (!encodedString.includes('&')) return encodedString;
    
    try {
      const parser = new DOMParser();
      const doc = parser.parseFromString(encodedString, 'text/html');
      const decoded = doc.documentElement.textContent || encodedString;
      return decoded;
    } catch (error) {
      console.warn('Failed to decode HTML entities:', encodedString, error);
      return encodedString;
    }
  };

  // Decode HTML entities for an entire event object
  const decodeEventHtmlEntities = (event: Event): Event => {
    return {
      ...event,
      title: decodeHtmlEntities(event.title) || event.title,
      description: decodeHtmlEntities(event.description) || event.description,
      location: decodeHtmlEntities(event.location) || event.location,
      presenter: decodeHtmlEntities(event.presenter) || event.presenter,
      category: decodeHtmlEntities(event.category) || event.category,
      originalCategories: event.originalCategories?.map(cat => decodeHtmlEntities(cat) || cat),
      tags: event.tags?.map(tag => decodeHtmlEntities(tag) || tag),
      // Also decode attachment types in case they contain HTML entities
      attachments: event.attachments?.map(att => ({
        ...att,
        type: decodeHtmlEntities(att.type) || att.type
      }))
    };
  };
=======
  const  decodeHtmlEntities = (encodedString: string | undefined) => {
      const parser = new DOMParser();
      if (encodedString === undefined) return null;
      const doc = parser.parseFromString(encodedString, 'text/html');
      return doc.documentElement.textContent;
  }
>>>>>>> 0284643b

  const truncateDescription = (description: string, eventId: string) => {
    if (!description) return null;

    const isExpanded = expandedDescriptions.has(eventId);
    const needsTruncation = description.length > DESCRIPTION_TRUNCATE_LENGTH;

    if (!needsTruncation) {
      return <p className="text-gray-600 mb-2">{description}</p>;
    }

    const displayText = isExpanded
      ? description
      : description.substring(0, DESCRIPTION_TRUNCATE_LENGTH) + '...';

    return (
      <div className="mb-2">
        <p className="text-gray-600 mb-1">{displayText}</p>
        <button
          onClick={() => toggleDescription(eventId)}
          className="text-blue-600 hover:text-blue-800 text-sm font-medium"
        >
          {isExpanded ? 'Show less' : 'Show more'}
        </button>
      </div>
    );
  };

  // Calculate Chautauqua season weeks (9 weeks starting from 4th Sunday of June)
  const getChautauquaSeasonWeeks = (year: number = 2025) => {
    // Start from June 1st and find the 4th Sunday
    const june1 = new Date(year, 5, 1); // June 1st
    const current = new Date(june1);
    let sundayCount = 0;
    let fourthSunday = null;

    // Find the 4th Sunday of June
    while (current.getMonth() === 5) { // Still in June
      if (current.getDay() === 0) { // Sunday
        sundayCount++;
        if (sundayCount === 4) {
          fourthSunday = new Date(current);
          break;
        }
      }
      current.setDate(current.getDate() + 1);
    }

    if (!fourthSunday) {
      // Fallback: if somehow we can't find 4th Sunday, use June 22, 2025
      fourthSunday = new Date(2025, 5, 22);
    }

    const weeks = [];
    for (let i = 0; i < 9; i++) {
      const weekStart = new Date(fourthSunday.getTime() + (i * 7 * 24 * 60 * 60 * 1000));
      const weekEnd = new Date(weekStart.getTime() + (6 * 24 * 60 * 60 * 1000));

      weeks.push({
        number: i + 1,
        start: weekStart,
        end: weekEnd,
        label: `Week ${i + 1} (${weekStart.toLocaleDateString('en-US', { month: 'short', day: 'numeric' })} - ${weekEnd.toLocaleDateString('en-US', { month: 'short', day: 'numeric' })})`
      });
    }

    return weeks;
  };

  const seasonWeeks = useMemo(() => getChautauquaSeasonWeeks(), []);

  // Date filtering helpers
  const isToday = (dateString: string) => {
    const today = new Date();
    const eventDate = new Date(dateString);
    return eventDate.toDateString() === today.toDateString();
  };

  const isNext = (dateString: string) => {
    const today = new Date();
    const eventDate = new Date(dateString);
    const dayOfWeek = today.getDay();
    const saturday = new Date(today);
    saturday.setDate(today.getDate() - dayOfWeek + 6);
    return eventDate >= today && eventDate <= saturday;
  };

  const isThisWeek = (dateString: string) => {
    const today = new Date();
    const eventDate = new Date(dateString);
    const dayOfWeek = today.getDay();
    const sunday = new Date(today);
    sunday.setDate(today.getDate() - dayOfWeek - 1);
    const saturday = new Date(today);
    saturday.setDate(today.getDate() - dayOfWeek + 6);
    return eventDate >= sunday && eventDate <= saturday;
  };

  const isInChautauquaWeek = (dateString: string, weekNumber: number) => {
    const eventDate = new Date(dateString);
    const week = seasonWeeks[weekNumber - 1];

    // Create end of day for proper comparison
    const weekEndInclusive = new Date(week.end);
    weekEndInclusive.setHours(23, 59, 59, 999);

    return eventDate >= week.start && eventDate <= weekEndInclusive;
  };

  // Week selection handlers
  const handleWeekMouseDown = (weekNum: number) => {
    if (process.env.NODE_ENV === 'development') {
      console.log('handleWeekMouseDown called for week', weekNum);
    }

    // Batch state updates to reduce re-renders
    setIsDragging(true);
    setDragStart(weekNum);
    setHasMouseMoved(false);
    setSelectedWeeks([weekNum]);

    // Prevent text selection during potential drag
    document.body.style.userSelect = 'none';
  };

  const handleWeekMouseEnter = (weekNum: number) => {
    if (isDragging && dragStart !== null) {
      setHasMouseMoved(true);
      const start = Math.min(dragStart, weekNum);
      const end = Math.max(dragStart, weekNum);
      const range = [];
      for (let i = start; i <= end; i++) {
        range.push(i);
      }
      setSelectedWeeks(range);

      // Clear date filter when dragging to select weeks
      setDateFilter('all');
    }
  };

  const handleWeekMouseUp = (weekNum: number) => {
    if (isDragging && dragStart !== null) {
      if (!hasMouseMoved) {
        // This was a click, not a drag - select only this week
        setSelectedWeeks([weekNum]);
      }
      // If hasMouseMoved is true, the selection was already set in handleWeekMouseEnter

      // Clear date filter when selecting weeks
      setDateFilter('all');
    }

    setIsDragging(false);
    setDragStart(null);
    setHasMouseMoved(false);
    // Restore text selection
    document.body.style.userSelect = '';
  };

  // Mobile-friendly tap-to-toggle handler
  const handleWeekTap = (weekNum: number) => {
    setSelectedWeeks(prev => {
      const newSelection = prev.includes(weekNum)
        ? prev.filter(w => w !== weekNum) // Remove if already selected
        : [...prev, weekNum].sort((a, b) => a - b); // Add if not selected

      // Clear date filter when selecting weeks
      if (newSelection.length > 0) {
        setDateFilter('all');
      }

      return newSelection;
    });
  };

  const searchEvents = (events: Event[], term: string) => {
    if (!term) return events;

    // Create search terms array from the input term
    const searchTerms = term.toLowerCase().split(' ').filter(t => t.length > 0);

    const scored = events.map(event => {
      // Ensure we're working with decoded strings for search
      const title = (event.title || '').toLowerCase();
      const description = (event.description || '').toLowerCase();
      const presenter = (event.presenter || '').toLowerCase();
      const location = (event.location || '').toLowerCase();
      const category = (event.category || '').toLowerCase();
      

      // Combine all tags and categories for searching
      const allTags = [
        ...(event.tags || []),
        ...(event.originalCategories || [])
      ].map(tag => tag.toLowerCase());

      let score = 0;

      // Check all search terms (original + shortcuts)
      searchTerms.forEach(currentTerm => {

        // Exact phrase matches (highest priority)
        if (title.includes(currentTerm)) score += 100;

        if (currentTerm === 'amp') {
          if (location.includes('amphitheater')) score += 100;
        } else {
          if (location.includes(currentTerm)) score += 90;
        }

        if (description.includes(currentTerm)) score += 50;
        if (category.includes(currentTerm)) score += 80;
        if (presenter.includes(currentTerm)) score += 25;

        // Tag matching (including partial matches for Symphony Orchestra)
        allTags.forEach(tag => {
          if (tag.includes(currentTerm)) score += 85;
          // Special case: "cso" or "symphony" should match "Chautauqua Symphony Orchestra/Classical Concerts"
          if ((currentTerm === 'cso' || currentTerm === 'symphony') &&
              tag.includes('chautauqua symphony orchestra/classical concerts')) {
            score += 95;
          }
        });

        // Word matches (lower priority)
        const words = currentTerm.split(/\s+/);
        words.forEach(word => {
          if (word.length > 2) { // Avoid matching very short words
            if (title.includes(word)) score += 10;
            if (location.includes(word)) score += 9;
            if (description.includes(word)) score += 5;
            if (category.includes(word)) score += 8;
            if (presenter.includes(word)) score += 3;

            allTags.forEach(tag => {
              if (tag.includes(word)) score += 7;
            });
          }
        });
      });

      return { event, score };
    });

    return scored
      .filter(item => item.score > 0)
      .sort((a, b) => b.score - a.score)
      .map(item => item.event);
  };

  // Filter events based on all criteria
  const filterEvents = (events: Event[]) => {
    let filtered = [...events];

    // Search filter
    if (searchTerm) {
      filtered = searchEvents(filtered, searchTerm);
    }

    // Date filter
    if (dateFilter === 'today') {
      filtered = filtered.filter(event => isToday(event.startDate));
    } else if (dateFilter === 'next') {
      filtered = filtered.filter(event => isNext(event.startDate));
    } else if (dateFilter === 'this-week') {
      filtered = filtered.filter(event => isThisWeek(event.startDate));
    } else if (dateFilter === 'next') {
      filtered = filtered.filter(event => isNext(event.startDate));
    }

    // Week filter (independent of date filter)
    if (selectedWeeks.length > 0) {
      filtered = filtered.filter(event =>
        selectedWeeks.some(weekNum => isInChautauquaWeek(event.startDate, weekNum))
      );
    }

    // Tag filter
    if (selectedTags.length > 0) {
      filtered = filtered.filter(event =>
        selectedTags.some(tag =>
          event.tags?.includes(tag) ||
          event.originalCategories?.includes(tag)
        )
      );
    }

    return filtered;
  };

  // Group events by day
  const groupEventsByDay = (events: Event[]) => {
    const grouped: { [key: string]: Event[] } = {};

    events.forEach(event => {
      const eventDate = new Date(event.startDate);
      const dayKey = eventDate.toLocaleDateString('en-US', {
        weekday: 'long',
        year: 'numeric',
        month: 'long',
        day: 'numeric'
      });

      if (!grouped[dayKey]) {
        grouped[dayKey] = [];
      }
      grouped[dayKey].push(event);
    });

    // Sort events within each day by start time
    Object.keys(grouped).forEach(dayKey => {
      grouped[dayKey].sort((a, b) => new Date(a.startDate).getTime() - new Date(b.startDate).getTime());
    });

    // Return days sorted by date
    const sortedDays = Object.keys(grouped).sort((a, b) => {
      const dateA = new Date(grouped[a][0].startDate);
      const dateB = new Date(grouped[b][0].startDate);
      return dateA.getTime() - dateB.getTime();
    });

    return sortedDays.map(dayKey => ({
      day: dayKey,
      events: grouped[dayKey]
    }));
  };

  // Fetch events from API
  const fetchAllEvents = useCallback(async (forceRefresh = false) => {
    console.log('fetchAllEvents called', {
<<<<<<< HEAD
=======
      dataLoaded,
>>>>>>> 0284643b
      forceRefresh,
      isLoadingRef: isLoadingRef.current,
      globalDataLoaded: !!globalEventData.events
    });

<<<<<<< HEAD
    // Clear cache if we're forcing refresh to ensure clean data
    if (forceRefresh) {
      try {
        sessionStorage.removeItem('chq-calendar-events');
        console.log('Cleared session storage cache');
      } catch (e) {
        console.warn('Failed to clear sessionStorage:', e);
      }
    }

    // Check global store first
    if (!forceRefresh && globalEventData.events && globalEventData.loadedAt) {
      console.log('Loading from global store');
      // Decode HTML entities for global events in case they weren't decoded when stored
      const decodedEvents = globalEventData.events.map(decodeEventHtmlEntities);
      setEvents(decodedEvents);
=======
    // Check global store first
    if (!forceRefresh && globalEventData.events && globalEventData.loadedAt) {
      console.log('Loading from global store');
      setEvents(globalEventData.events);
>>>>>>> 0284643b
      setAvailableTags(globalEventData.tags);
      setDataLoaded(true);
      return;
    }

    // Skip if already loading
    if (isLoadingRef.current && !forceRefresh) {
      console.log('Already loading, skipping duplicate call');
      return;
    }

    // Skip if data already loaded and not forcing refresh
    if (dataLoaded && !forceRefresh) {
      console.log('Data already loaded, skipping API call');
      return;
    }

    isLoadingRef.current = true;

    // Check sessionStorage first (unless forcing refresh)
    if (!forceRefresh) {
      try {
        const cachedData = sessionStorage.getItem('chq-calendar-events');
        if (cachedData) {
          const parsed = JSON.parse(cachedData);
<<<<<<< HEAD
          // Check if cache is less than 1 hour old AND has the correct version
          if (parsed.timestamp && Date.now() - parsed.timestamp < 3600000 && parsed.version === 'v2-decoded') {
            console.log('Loading events from session cache (v2-decoded)');
            // Events should already be decoded, but decode again as safety measure
            const decodedEvents = parsed.events.map(decodeEventHtmlEntities);
            setEvents(decodedEvents);
=======
          // Check if cache is less than 1 hour old
          if (parsed.timestamp && Date.now() - parsed.timestamp < 3600000) {
            console.log('Loading events from session cache');
            setEvents(parsed.events);
>>>>>>> 0284643b
            setAvailableTags(parsed.tags);
            setDataLoaded(true);
            isLoadingRef.current = false;
            return;
<<<<<<< HEAD
          } else {
            console.log('Invalidating old cache (missing version or expired)');
            sessionStorage.removeItem('chq-calendar-events');
=======
>>>>>>> 0284643b
          }
        }
      } catch (e) {
        console.warn('Failed to load from sessionStorage:', e);
      }
    }

    setLoading(true);
    try {
      console.log('Loading all events for the season...');

      const response = await fetch(`${apiUrl}/calendar`, {
        method: 'POST',
        headers: {
          'Content-Type': 'application/json',
        },
        body: JSON.stringify({
          filters: {}, // Empty filters to get all events
          format: 'json'
        })
      });

      if (response.ok) {
        const data = await response.json();
<<<<<<< HEAD
        const rawEvents = data.events || [];
        // Decode HTML entities for all events
        const fetchedEvents = rawEvents.map(decodeEventHtmlEntities);
=======
        const fetchedEvents = data.events || [];
>>>>>>> 0284643b
        console.log('Loaded all events:', fetchedEvents.length, 'events');
        console.log('First event:', fetchedEvents[0]);
        setEvents(fetchedEvents);
        setDataLoaded(true);

        // Extract unique categories for filter options
        const categories = [...new Set(fetchedEvents.map((e: Event) => e.category).filter(Boolean))] as string[];

        // Extract all unique tags from both tags and originalCategories with deduplication
        const allTagsAndCategories = [];
        fetchedEvents.forEach((event: Event) => {
          if (event.tags) allTagsAndCategories.push(...event.tags);
          if (event.originalCategories) allTagsAndCategories.push(...event.originalCategories);
        });
        
        // Deduplicate tags using the same logic as event display
        const normalizeTag = (tag: string) => tag.toLowerCase().replace(/[-\s]+/g, ' ').trim();
        const seenNormalized = new Set();
        const uniqueTags = [];
        
        // Sort by preference: prefer tags with spaces and proper capitalization
        const sortedByPreference = allTagsAndCategories.sort((a, b) => {
          // Prefer tags with spaces over dashes
          const aHasSpaces = a.includes(' ');
          const bHasSpaces = b.includes(' ');
          if (aHasSpaces && !bHasSpaces) return -1;
          if (!aHasSpaces && bHasSpaces) return 1;
          
          // Prefer tags with capital letters
          const aHasCapitals = /[A-Z]/.test(a);
          const bHasCapitals = /[A-Z]/.test(b);
          if (aHasCapitals && !bHasCapitals) return -1;
          if (!aHasCapitals && bHasCapitals) return 1;
          
          return 0;
        });
        
        for (const tag of sortedByPreference) {
          if (!tag.startsWith('Week ')) {
            const normalized = normalizeTag(tag);
            if (!seenNormalized.has(normalized)) {
              seenNormalized.add(normalized);
              uniqueTags.push(tag);
            }
          }
        }

        const sortedCategories = categories.sort();
        const sortedTags = uniqueTags.sort();
        const weeks = seasonWeeks.map(w => w.number);

        setAvailableTags(sortedTags);

        // Update global store
        if (globalEventData.setGlobalEventData) {
          globalEventData.setGlobalEventData({
            events: fetchedEvents,
            categories: sortedCategories,
            tags: sortedTags,
            weeks: weeks,
            loadedAt: Date.now()
          });
        }

<<<<<<< HEAD
        // Cache in sessionStorage - include a version marker to invalidate old cache
=======
        const sortedCategories = categories.sort();
        const sortedTags = Array.from(allTags).sort();
        const weeks = seasonWeeks.map(w => w.number);

        setAvailableTags(sortedTags);

        // Update global store
        if (globalEventData.setGlobalEventData) {
          globalEventData.setGlobalEventData({
            events: fetchedEvents,
            categories: sortedCategories,
            tags: sortedTags,
            weeks: weeks,
            loadedAt: Date.now()
          });
        }

        // Cache in sessionStorage
>>>>>>> 0284643b
        try {
          sessionStorage.setItem('chq-calendar-events', JSON.stringify({
            events: fetchedEvents,
            categories: categories.sort(),
            tags: Array.from(allTags).sort(),
            weeks: weeks,
<<<<<<< HEAD
            timestamp: Date.now(),
            version: 'v2-decoded' // Version marker to invalidate old cache with HTML entities
=======
            timestamp: Date.now()
>>>>>>> 0284643b
          }));
        } catch (e) {
          console.warn('Failed to save to sessionStorage:', e);
        }
      } else {
        console.error('Failed to fetch events');
      }
    } catch (error) {
      console.error('Error fetching events:', error);
    } finally {
      setLoading(false);
      isLoadingRef.current = false;
    }
  }, [apiUrl, dataLoaded, globalEventData, seasonWeeks]);

  // Create sample data

  // Generate calendar download

  useEffect(() => {
    console.log('Component mounted - Initial useEffect triggered');
    fetchAllEvents();
<<<<<<< HEAD

    return () => {
      console.log('Component unmounting!');
    };
  }, [fetchAllEvents]);
=======

    return () => {
      console.log('Component unmounting!');
    };
  }, [fetchAllEvents]);

>>>>>>> 0284643b

  // Handle global mouse events for week dragging
  useEffect(() => {
    const handleGlobalMouseUp = () => {
      if (isDragging) {
        setIsDragging(false);
        setDragStart(null);
        setHasMouseMoved(false);
        // Restore text selection
        document.body.style.userSelect = '';
      }
    };

    document.addEventListener('mouseup', handleGlobalMouseUp);
    return () => document.removeEventListener('mouseup', handleGlobalMouseUp);
  }, [isDragging]);

  return (
    <div className="min-h-screen bg-gradient-to-br from-blue-50 to-indigo-100">
      {/* Header */}
      <header className="bg-white shadow-lg">
        <div className="max-w-7xl mx-auto px-4 sm:px-6 lg:px-8">
          <div className="flex justify-between items-center py-2 sm:py-4">
            <div className="flex items-center">
              <h1 className="text-lg sm:text-2xl font-bold text-gray-900">
                Chautauqua Calendar
              </h1>
              <span className="ml-2 sm:ml-3 px-2 sm:px-3 py-0.5 sm:py-1 bg-blue-100 text-blue-800 text-xs sm:text-sm font-medium rounded-full">
                2025 Season
              </span>
            </div>
            <div className="text-xs sm:text-sm text-gray-600 font-medium">
              {filterEvents(events).length > 0 && `Events (${filterEvents(events).length})`}
            </div>
          </div>
        </div>
      </header>

      <main className="max-w-7xl mx-auto px-4 sm:px-6 lg:px-8 py-4 sm:py-8">

        {/* Main Filter Panel - Compact on mobile */}
        <div className="bg-white rounded-lg shadow mb-4 sm:mb-6">
          <div className="p-2 sm:p-4">
            {/* Search Bar */}
            <div className="mb-2 sm:mb-4">
              <input
                type="text"
<<<<<<< HEAD
                placeholder="Search events..."
                className="w-full border border-gray-300 rounded-md px-3 py-2 text-sm sm:text-base"
=======
                placeholder="Search titles, descriptions, presenters, locations, categories... (try 'amp' or 'cso')"
                className="w-full border border-gray-300 rounded-md px-4 py-2 text-gray-900 placeholder-gray-500 focus:border-blue-500 focus:ring-1 focus:ring-blue-500"
>>>>>>> 0284643b
                value={searchTerm}
                onChange={(e) => setSearchTerm(e.target.value)}
              />
            </div>

            {/* Date and Week Filters */}
            <div className="mb-2 sm:mb-4">
              <div className="flex items-center gap-1 sm:gap-2 overflow-x-auto">
                {/* Quick Date Filters */}
                <button
                  onClick={() => {
                    setDateFilter(dateFilter === 'today' ? 'all' : 'today');
                    if (dateFilter !== 'today') {
                      setSelectedWeeks([]); // Clear week selection when selecting "Today"
                    }
                  }}
                  title="Show all events for today"
                  className={`px-2 py-1 sm:px-4 sm:py-2 rounded-md border transition-all text-xs sm:text-sm whitespace-nowrap ${
                    dateFilter === 'today'
                      ? 'bg-blue-600 text-white border-blue-600'
                      : 'bg-white text-gray-700 border-gray-300 hover:border-blue-400 hover:bg-blue-50'
                  }`}
                >
                  Today
                </button>
                <button
                  onClick={() => {
                    setDateFilter(dateFilter === 'next' ? 'all' : 'next');
                    if (dateFilter !== 'next') {
<<<<<<< HEAD
                      setSelectedWeeks([]); // Clear week selection when selecting "Next"
                    }
                  }}
                  title="Show events starting after the current time through the end of this week"
                  className={`px-2 py-1 sm:px-4 sm:py-2 rounded-md border transition-all text-xs sm:text-sm whitespace-nowrap ${
=======
                      setSelectedWeeks([]); // Clear week selection when selecting "This Week"
                    }
                  }}
                  title="Show events starting after the current time through the end of this week"
                  className={`px-4 py-2 rounded-md border transition-all ${
>>>>>>> 0284643b
                    dateFilter === 'next'
                      ? 'bg-blue-600 text-white border-blue-600'
                      : 'bg-white text-gray-700 border-gray-300 hover:border-blue-400 hover:bg-blue-50'
                  }`}
                >
                  Next
                </button>
                <button
                  onClick={() => {
                    setDateFilter(dateFilter === 'this-week' ? 'all' : 'this-week');
                    if (dateFilter !== 'this-week') {
                      setSelectedWeeks([]); // Clear week selection when selecting "This Week"
                    }
                  }}
                  title="Show events for this week"
                  className={`px-2 py-1 sm:px-4 sm:py-2 rounded-md border transition-all text-xs sm:text-sm whitespace-nowrap ${
                    dateFilter === 'this-week'
                      ? 'bg-blue-600 text-white border-blue-600'
                      : 'bg-white text-gray-700 border-gray-300 hover:border-blue-400 hover:bg-blue-50'
                  }`}
                >
                  This Week
                </button>

                {/* Week Range Selector */}
                <div className="flex items-center gap-1 sm:gap-2">
                  <span className="hidden sm:inline text-xs sm:text-sm text-gray-600 whitespace-nowrap">Weeks:</span>
                  <div
                    className={`flex border border-gray-300 rounded-md overflow-hidden select-none ${
                      isDragging ? 'cursor-grabbing' : 'cursor-pointer'
                    }`}
                  >
                    {seasonWeeks.map((week) => (
                      <div
                        key={week.number}
                        className={`w-6 h-6 sm:w-8 sm:h-8 flex items-center justify-center cursor-pointer border-r border-gray-300 last:border-r-0 transition-all text-xs flex-shrink-0 ${
                          selectedWeeks.includes(week.number)
                            ? 'bg-blue-600 text-white'
                            : 'bg-white text-gray-700 hover:bg-blue-50'
                        }`}
                        onMouseDown={() => handleWeekMouseDown(week.number)}
                        onMouseEnter={() => handleWeekMouseEnter(week.number)}
                        onMouseUp={() => handleWeekMouseUp(week.number)}
                        onTouchStart={(e) => {
                          e.preventDefault(); // Prevent mouse events from also firing
                          handleWeekTap(week.number);
                        }}
                        title={week.label}
                      >
                        {week.number}
                      </div>
                    ))}
                  </div>
                </div>
              </div>

              {/* Show selected filter info - more compact */}
              {(selectedWeeks.length > 0 || dateFilter !== 'all') && (
                <div className="mt-1 text-xs sm:text-sm text-gray-600">
                  Selected: {(() => {
                    if (dateFilter === 'today') {
                      const today = new Date();
                      const dayName = today.toLocaleDateString('en-US', { weekday: 'long' });
                      const fullDate = today.toLocaleDateString('en-US', { 
                        year: 'numeric', 
                        month: 'long', 
                        day: 'numeric' 
                      });
                      return `Today, ${dayName}, ${fullDate}`;
                    } else if (dateFilter === 'next') {
                      const now = new Date();
                      const timeString = now.toLocaleTimeString('en-US', { 
                        hour: 'numeric', 
                        minute: '2-digit',
                        hour12: true 
                      });
                      return `Next events after ${timeString}`;
                    } else if (dateFilter === 'this-week') {
                      const today = new Date();
                      const dayOfWeek = today.getDay();
                      const sunday = new Date(today);
                      sunday.setDate(today.getDate() - dayOfWeek);
                      const saturday = new Date(today);
                      saturday.setDate(today.getDate() - dayOfWeek + 6);
                      
                      const sundayStr = sunday.toLocaleDateString('en-US', { month: 'short', day: 'numeric' });
                      const saturdayStr = saturday.toLocaleDateString('en-US', { month: 'short', day: 'numeric' });
                      return `This Week (${sundayStr} - ${saturdayStr})`;
                    } else if (selectedWeeks.length === 1) {
                      const weekNum = selectedWeeks[0];
                      const week = seasonWeeks[weekNum - 1];
                      const startStr = week.start.toLocaleDateString('en-US', { month: 'short', day: 'numeric' });
                      const endStr = week.end.toLocaleDateString('en-US', { month: 'short', day: 'numeric' });
                      return `Week ${weekNum} (${startStr} - ${endStr})`;
                    } else if (selectedWeeks.length > 1) {
                      const startWeek = Math.min(...selectedWeeks);
                      const endWeek = Math.max(...selectedWeeks);
                      const startWeekObj = seasonWeeks[startWeek - 1];
                      const endWeekObj = seasonWeeks[endWeek - 1];
                      const startStr = startWeekObj.start.toLocaleDateString('en-US', { month: 'short', day: 'numeric' });
                      const endStr = endWeekObj.end.toLocaleDateString('en-US', { month: 'short', day: 'numeric' });
                      return `Weeks ${startWeek}-${endWeek} (${startStr} - ${endStr})`;
                    }
                    return '';
                  })()}
                </div>
              )}
<<<<<<< HEAD
            </div>

            {/* All Tags - Collapsible on mobile */}
            <div className="sm:block">
              <details className="sm:hidden">
                <summary className="text-sm font-medium text-gray-700 mb-2 cursor-pointer">
                  Tags & Categories {selectedTags.length > 0 && `(${selectedTags.length} selected)`}
                </summary>
                <div className="max-h-24 overflow-y-auto mb-2">
                  <div className="flex flex-wrap gap-1">
                    {availableTags
                      .filter(tag => !tag.startsWith('Week '))
                      .map(tag => (
                      <button
                        key={tag}
                        onClick={() => {
                          setSelectedTags(prev =>
                            prev.includes(tag)
                              ? prev.filter(t => t !== tag)
                              : [...prev, tag]
                          );
                        }}
                        className={`px-1 py-0.5 rounded-full text-xs font-medium transition-colors ${
                          selectedTags.includes(tag)
                            ? 'bg-blue-600 text-white'
                            : 'bg-gray-100 text-gray-700 hover:bg-gray-200'
                        }`}
                      >
                        {tag}
                      </button>
                    ))}
                  </div>
                </div>
              </details>
              
              {/* Desktop tags */}
              <div className="hidden sm:block">
                <label className="block text-sm font-medium text-gray-700 mb-2">
                  All Tags & Categories
                </label>
                <div className="max-h-32 overflow-y-auto">
                  <div className="flex flex-wrap gap-2">
                    {availableTags
                      .filter(tag => !tag.startsWith('Week '))
                      .map(tag => (
                      <button
                        key={tag}
                        onClick={() => {
                          setSelectedTags(prev =>
                            prev.includes(tag)
                              ? prev.filter(t => t !== tag)
                              : [...prev, tag]
                          );
                        }}
                        className={`px-2 py-1 rounded-full text-xs font-medium transition-colors ${
                          selectedTags.includes(tag)
                            ? 'bg-blue-600 text-white'
                            : 'bg-gray-100 text-gray-700 hover:bg-gray-200'
                        }`}
                      >
                        {tag}
                      </button>
                    ))}
                  </div>
=======

              {/* Usage instructions */}
              <div className="mt-2 text-xs text-gray-500">
                <span className="hidden sm:inline">Click and drag to select multiple weeks, or </span>
                <span className="sm:hidden">Tap weeks to select/deselect, or </span>
                click individual weeks to select one
              </div>
            </div>

            {/* All Tags */}
            <div>
              <label className="block text-sm font-medium text-gray-700 mb-2">
                All Tags & Categories
              </label>
              <div className="max-h-32 overflow-y-auto">
                <div className="flex flex-wrap gap-2">
                  {availableTags
                    .filter(tag => !tag.startsWith('Week '))
                    .map(tag => (
                    <button
                      key={tag}
                      onClick={() => {
                        setSelectedTags(prev =>
                          prev.includes(tag)
                            ? prev.filter(t => t !== tag)
                            : [...prev, tag]
                        );
                      }}
                      className={`px-2 py-1 rounded-full text-xs font-medium transition-colors ${
                        selectedTags.includes(tag)
                          ? 'bg-blue-600 text-white'
                          : 'bg-gray-100 text-gray-700 hover:bg-gray-200'
                      }`}
                    >
                      {decodeHtmlEntities(tag)}
                    </button>
                  ))}
>>>>>>> 0284643b
                </div>
              </div>
            </div>

            {/* Clear Filters */}
            {(searchTerm || selectedTags.length > 0 || dateFilter !== 'all' || selectedWeeks.length > 0) && (
              <div className="mt-2 sm:mt-4 pt-2 sm:pt-3 border-t border-gray-200">
                <button
                  onClick={() => {
                    setSearchTerm('');
                    setSelectedTags([]);
                    setDateFilter('all');
                    setSelectedWeeks([]);
                  }}
                  className="px-3 py-1 sm:px-4 sm:py-2 text-sm text-gray-600 border border-gray-300 rounded-md hover:bg-gray-50"
                >
                  Clear All Filters
                </button>
              </div>
            )}
          </div>
        </div>


        {/* Events Section */}
        <div className="bg-white rounded-lg shadow">
<<<<<<< HEAD
          <div className="p-4 sm:p-6">
=======
          <div className="px-6 py-4 border-b border-gray-200 flex justify-between items-center">
            <h3 className="text-lg font-semibold text-gray-900">
              Events {filterEvents(events).length > 0 && `(${filterEvents(events).length})`}
            </h3>
            <div className="flex space-x-2">
              <button
                onClick={() => fetchAllEvents(true)}
                disabled={loading}
                className="px-3 py-1 bg-gray-600 text-white rounded text-sm hover:bg-gray-700 disabled:opacity-50"
              >
                {loading ? '⟳ Loading...' : '🔄 Refresh'}
              </button>
            </div>
          </div>

          <div className="p-6">
>>>>>>> 0284643b
            {loading ? (
              <div className="text-center py-8">
                <div className="inline-block animate-spin rounded-full h-8 w-8 border-b-2 border-blue-600"></div>
                <p className="mt-2 text-gray-600">Loading events...</p>
              </div>
            ) : filterEvents(events).length === 0 ? (
              <div className="text-center py-12">
                <div className="text-6xl mb-4">🎭</div>
                <h3 className="text-lg font-medium text-gray-900 mb-2">No events found</h3>
                <p className="text-gray-600 mb-4">
                  Try adjusting your filters or search terms.
                </p>
              </div>
            ) : (
              <div className="space-y-4 sm:space-y-6">
                {groupEventsByDay(filterEvents(events)).map((dayGroup) => (
                  <div key={dayGroup.day}>
                    {/* Day Header - more compact on mobile */}
                    <div className="sticky top-0 bg-white z-10 border-b border-gray-200 pb-1 sm:pb-2 mb-2 sm:mb-4">
                      <h3 className="text-lg sm:text-xl font-bold text-gray-900">{dayGroup.day}</h3>
                    </div>

                    {/* Events for this day */}
<<<<<<< HEAD
                    <div className="space-y-1">
                      {dayGroup.events.map((event, index) => (
                        <div key={event.id} className={`py-2 sm:py-3 ${index > 0 ? 'border-t border-gray-200' : ''} hover:bg-gray-50 transition-colors`}>
                          <div className="flex justify-between items-start gap-2 sm:gap-4">
                            <div className="flex-1 min-w-0">
                              {/* Time and location above title */}
                              <div className="text-xs sm:text-sm text-gray-500 mb-1">
                                🕐 {new Date(event.startDate).toLocaleTimeString([], { 
                                  hour: 'numeric', 
                                  minute: '2-digit',
                                  hour12: true 
                                })}
                                {event.location && (
                                  <span className="ml-2">📍 {event.location}</span>
                                )}
                              </div>
                              
                              {/* Event title */}
                              <h4 className="text-sm sm:text-lg font-semibold text-gray-900 mb-1 leading-tight">
                                {event.url ? (
                                  <a
                                    href={event.url}
                                    target="_blank"
                                    rel="noopener noreferrer"
                                    className="text-blue-600 hover:text-blue-800 hover:underline"
                                  >
                                    {event.title} 🔗
                                  </a>
                                ) : (
                                  event.title
                                )}
                              </h4>

                              {/* Description with disclosure widget */}
                              {(event.description || event.category || (event.originalCategories && event.originalCategories.length > 0)) && (
                                <div className="mb-2">
                                  {expandedDescriptions.has(event.id) ? (
                                    <div>
                                      {/* Show description if it exists */}
                                      {event.description && (
                                        <p className="text-gray-600 text-sm mb-2">{event.description}</p>
                                      )}
                                      
                                      {/* Show all tags and categories when expanded */}
                                      <div className="mb-2 flex flex-wrap gap-1">
                                        {(() => {
                                          // Collect all tags and categories
                                          const allTagsAndCategories = [
                                            ...(event.category ? [event.category] : []),
                                            ...(event.originalCategories || []),
                                            ...(event.tags || [])
                                          ];
                                          
                                          // Filter out Week tags and deduplicate
                                          const normalizeTag = (tag: string) => tag.toLowerCase().replace(/[-\s]+/g, ' ').trim();
                                          const seenNormalized = new Set();
                                          const uniqueTags = [];
                                          
                                          for (const tag of allTagsAndCategories) {
                                            if (!tag.startsWith('Week ')) {
                                              const normalized = normalizeTag(tag);
                                              if (!seenNormalized.has(normalized)) {
                                                seenNormalized.add(normalized);
                                                uniqueTags.push(tag);
                                              }
                                            }
                                          }
                                          
                                          return uniqueTags.map((tag, index) => (
                                            <button
                                              key={`${tag}-${index}`}
                                              onClick={() => {
                                                // Toggle the tag in the main filter
                                                setSelectedTags(prev => 
                                                  prev.includes(tag)
                                                    ? prev.filter(t => t !== tag) // Remove if already selected
                                                    : [...prev, tag] // Add if not selected
                                                );
                                              }}
                                              className={`px-1 py-0.5 sm:px-2 sm:py-1 rounded-full text-xs transition-colors cursor-pointer hover:opacity-80 ${
                                                selectedTags.includes(tag)
                                                  ? 'bg-blue-600 text-white'
                                                  : 'bg-gray-100 text-gray-700 hover:bg-gray-200'
                                              }`}
                                            >
                                              {tag}
                                            </button>
                                          ));
                                        })()}
                                      </div>
                                      
                                      <button
                                        onClick={() => toggleDescription(event.id)}
                                        className="text-blue-600 hover:text-blue-800 text-xs font-medium flex items-center gap-1"
                                      >
                                        <span className="text-xs">▼</span> Show less
                                      </button>
                                    </div>
                                  ) : (
                                    <button
                                      onClick={() => toggleDescription(event.id)}
                                      className="text-blue-600 hover:text-blue-800 text-xs font-medium flex items-center gap-1"
                                    >
                                      <span className="text-xs">▶</span> Show details
                                    </button>
                                  )}
                                </div>
                              )}

                              {/* Compact event info - only show presenter */}
                              {event.presenter && (
                                <div className="flex flex-wrap gap-2 text-xs sm:text-sm text-gray-500">
                                  <span>👤 {event.presenter}</span>
                                </div>
                              )}
                            </div>

                            {/* Event Image - smaller on mobile */}
                            {event.attachments && event.attachments.length > 0 && (
                              <div className="flex-shrink-0">
                                {event.attachments
                                  .filter(attachment => attachment.isImage)
                                  .slice(0, 1)
                                  .map((attachment, _index) => (
                                    <Image
                                      key={_index}
                                      src={attachment.url}
                                      alt={`${event.title} image`}
                                      width={48}
                                      height={48}
                                      className="w-12 h-12 sm:w-20 sm:h-20 object-cover rounded-lg border border-gray-200"
                                      onError={(e) => {
                                        e.currentTarget.style.display = 'none';
                                      }}
                                    />
                                  ))}
                              </div>
                            )}
                          </div>
=======
                    <div className="space-y-3">
                      {dayGroup.events.map((event) => (
                  <div key={event.id} className="border border-gray-200 rounded-lg p-4 hover:shadow-md transition-shadow">
                    <div className="flex justify-between items-start gap-4">
                      <div className="flex-1">
                        <h4 className="text-lg font-semibold text-gray-900 mb-1">
                          {event.url ? (
                            <a
                              href={event.url}
                              target="_blank"
                              rel="noopener noreferrer"
                              className="text-blue-600 hover:text-blue-800 hover:underline"
                            >
                              {decodeHtmlEntities(event.title)} 🔗
                            </a>
                          ) : (
                            decodeHtmlEntities(event.title)
                          )}
                        </h4>
                        {truncateDescription(decodeHtmlEntities(event.description) || '', event.id)}
                        <div className="flex flex-wrap gap-4 text-sm text-gray-500">
                          <span>🕐 {new Date(event.startDate).toLocaleTimeString()}</span>
                          {event.location && <span>📍 {event.location}</span>}
                          {event.presenter && <span>👤 {event.presenter}</span>}
                        </div>
                        <div className="mt-2 flex flex-wrap gap-2">
                          {event.category && (
                            <span className="px-2 py-1 bg-blue-100 text-blue-800 rounded-full text-xs">
                              {event.category}
                            </span>
                          )}
                          {event.originalCategories
                            ?.filter(cat => !cat.startsWith('Week '))
                            ?.map(cat => (
                            <span key={cat} className="px-2 py-1 bg-purple-100 text-purple-800 rounded-full text-xs">
                              {decodeHtmlEntities(cat)}
                            </span>
                          ))}
                          {/* {event.tags?.filter(tag => !event.originalCategories?.includes(tag)).map(tag => (
                            <span key={tag} className="px-2 py-1 bg-gray-100 text-gray-700 rounded-full text-xs">
                              {decodeHtmlEntities(tag)}
                            </span>
                          ))} */}
                        </div>
                      </div>

                      {/* Event Image */}
                      {event.attachments && event.attachments.length > 0 && (
                        <div className="flex-shrink-0">
                          {event.attachments
                            .filter(attachment => attachment.isImage)
                            .slice(0, 1)
                            .map((attachment, _index) => (
                              <Image
                                key={_index}
                                src={attachment.url}
                                alt={`${event.title} image`}
                                width={96}
                                height={96}
                                className="w-20 h-20 sm:w-24 sm:h-24 object-cover rounded-lg border border-gray-200"
                                onError={(e) => {
                                  e.currentTarget.style.display = 'none';
                                }}
                              />
                            ))}
>>>>>>> 0284643b
                        </div>
                      ))}
                    </div>
                  </div>
                ))}
              </div>
            )}
          </div>
        </div>
      </main>

      {/* Footer */}
      <footer className="bg-gray-800 text-white mt-16">
        <div className="max-w-7xl mx-auto px-4 sm:px-6 lg:px-8 py-8">
          <div className="text-center">
            <p className="text-gray-400">
              © 2025 Chautauqua Calendar Generator. Built for the Chautauqua Institution community.
            </p>
          </div>
        </div>
      </footer>
    </div>
  );
}

export default function Home() {
  return (
    <GlobalEventDataProvider>
      <HomeContent />
    </GlobalEventDataProvider>
  );
}<|MERGE_RESOLUTION|>--- conflicted
+++ resolved
@@ -23,10 +23,6 @@
   url?: string;
 }
 
-<<<<<<< HEAD
-=======
-
->>>>>>> 0284643b
 interface GlobalEventData {
   events: Event[] | null;
   categories: string[];
@@ -61,20 +57,13 @@
     </GlobalEventDataContext.Provider>
   );
 }
-<<<<<<< HEAD
-
-=======
->>>>>>> 0284643b
+
 function HomeContent() {
   const globalEventData = useGlobalEventData();
   const [events, setEvents] = useState<Event[]>([]);
   const [loading, setLoading] = useState(false);
   const [dataLoaded, setDataLoaded] = useState(false);
   const isLoadingRef = useRef(false);
-<<<<<<< HEAD
-=======
-  // const mountTimeRef = useRef(Date.now());
->>>>>>> 0284643b
   const [expandedDescriptions, setExpandedDescriptions] = useState<Set<string>>(new Set());
   const [searchTerm, setSearchTerm] = useState('');
   const [selectedTags, setSelectedTags] = useState<string[]>([]);
@@ -108,7 +97,6 @@
     });
   };
 
-<<<<<<< HEAD
   const decodeHtmlEntities = (encodedString: string | undefined) => {
     if (!encodedString) return undefined;
     
@@ -144,14 +132,6 @@
       }))
     };
   };
-=======
-  const  decodeHtmlEntities = (encodedString: string | undefined) => {
-      const parser = new DOMParser();
-      if (encodedString === undefined) return null;
-      const doc = parser.parseFromString(encodedString, 'text/html');
-      return doc.documentElement.textContent;
-  }
->>>>>>> 0284643b
 
   const truncateDescription = (description: string, eventId: string) => {
     if (!description) return null;
@@ -483,16 +463,11 @@
   // Fetch events from API
   const fetchAllEvents = useCallback(async (forceRefresh = false) => {
     console.log('fetchAllEvents called', {
-<<<<<<< HEAD
-=======
-      dataLoaded,
->>>>>>> 0284643b
       forceRefresh,
       isLoadingRef: isLoadingRef.current,
       globalDataLoaded: !!globalEventData.events
     });
 
-<<<<<<< HEAD
     // Clear cache if we're forcing refresh to ensure clean data
     if (forceRefresh) {
       try {
@@ -509,12 +484,6 @@
       // Decode HTML entities for global events in case they weren't decoded when stored
       const decodedEvents = globalEventData.events.map(decodeEventHtmlEntities);
       setEvents(decodedEvents);
-=======
-    // Check global store first
-    if (!forceRefresh && globalEventData.events && globalEventData.loadedAt) {
-      console.log('Loading from global store');
-      setEvents(globalEventData.events);
->>>>>>> 0284643b
       setAvailableTags(globalEventData.tags);
       setDataLoaded(true);
       return;
@@ -540,29 +509,19 @@
         const cachedData = sessionStorage.getItem('chq-calendar-events');
         if (cachedData) {
           const parsed = JSON.parse(cachedData);
-<<<<<<< HEAD
           // Check if cache is less than 1 hour old AND has the correct version
           if (parsed.timestamp && Date.now() - parsed.timestamp < 3600000 && parsed.version === 'v2-decoded') {
             console.log('Loading events from session cache (v2-decoded)');
             // Events should already be decoded, but decode again as safety measure
             const decodedEvents = parsed.events.map(decodeEventHtmlEntities);
             setEvents(decodedEvents);
-=======
-          // Check if cache is less than 1 hour old
-          if (parsed.timestamp && Date.now() - parsed.timestamp < 3600000) {
-            console.log('Loading events from session cache');
-            setEvents(parsed.events);
->>>>>>> 0284643b
             setAvailableTags(parsed.tags);
             setDataLoaded(true);
             isLoadingRef.current = false;
             return;
-<<<<<<< HEAD
           } else {
             console.log('Invalidating old cache (missing version or expired)');
             sessionStorage.removeItem('chq-calendar-events');
-=======
->>>>>>> 0284643b
           }
         }
       } catch (e) {
@@ -587,13 +546,9 @@
 
       if (response.ok) {
         const data = await response.json();
-<<<<<<< HEAD
         const rawEvents = data.events || [];
         // Decode HTML entities for all events
         const fetchedEvents = rawEvents.map(decodeEventHtmlEntities);
-=======
-        const fetchedEvents = data.events || [];
->>>>>>> 0284643b
         console.log('Loaded all events:', fetchedEvents.length, 'events');
         console.log('First event:', fetchedEvents[0]);
         setEvents(fetchedEvents);
@@ -658,40 +613,15 @@
           });
         }
 
-<<<<<<< HEAD
         // Cache in sessionStorage - include a version marker to invalidate old cache
-=======
-        const sortedCategories = categories.sort();
-        const sortedTags = Array.from(allTags).sort();
-        const weeks = seasonWeeks.map(w => w.number);
-
-        setAvailableTags(sortedTags);
-
-        // Update global store
-        if (globalEventData.setGlobalEventData) {
-          globalEventData.setGlobalEventData({
-            events: fetchedEvents,
-            categories: sortedCategories,
-            tags: sortedTags,
-            weeks: weeks,
-            loadedAt: Date.now()
-          });
-        }
-
-        // Cache in sessionStorage
->>>>>>> 0284643b
         try {
           sessionStorage.setItem('chq-calendar-events', JSON.stringify({
             events: fetchedEvents,
             categories: categories.sort(),
             tags: Array.from(allTags).sort(),
             weeks: weeks,
-<<<<<<< HEAD
             timestamp: Date.now(),
             version: 'v2-decoded' // Version marker to invalidate old cache with HTML entities
-=======
-            timestamp: Date.now()
->>>>>>> 0284643b
           }));
         } catch (e) {
           console.warn('Failed to save to sessionStorage:', e);
@@ -714,20 +644,10 @@
   useEffect(() => {
     console.log('Component mounted - Initial useEffect triggered');
     fetchAllEvents();
-<<<<<<< HEAD
-
     return () => {
       console.log('Component unmounting!');
     };
   }, [fetchAllEvents]);
-=======
-
-    return () => {
-      console.log('Component unmounting!');
-    };
-  }, [fetchAllEvents]);
-
->>>>>>> 0284643b
 
   // Handle global mouse events for week dragging
   useEffect(() => {
@@ -775,13 +695,8 @@
             <div className="mb-2 sm:mb-4">
               <input
                 type="text"
-<<<<<<< HEAD
                 placeholder="Search events..."
                 className="w-full border border-gray-300 rounded-md px-3 py-2 text-sm sm:text-base"
-=======
-                placeholder="Search titles, descriptions, presenters, locations, categories... (try 'amp' or 'cso')"
-                className="w-full border border-gray-300 rounded-md px-4 py-2 text-gray-900 placeholder-gray-500 focus:border-blue-500 focus:ring-1 focus:ring-blue-500"
->>>>>>> 0284643b
                 value={searchTerm}
                 onChange={(e) => setSearchTerm(e.target.value)}
               />
@@ -811,19 +726,11 @@
                   onClick={() => {
                     setDateFilter(dateFilter === 'next' ? 'all' : 'next');
                     if (dateFilter !== 'next') {
-<<<<<<< HEAD
                       setSelectedWeeks([]); // Clear week selection when selecting "Next"
                     }
                   }}
                   title="Show events starting after the current time through the end of this week"
                   className={`px-2 py-1 sm:px-4 sm:py-2 rounded-md border transition-all text-xs sm:text-sm whitespace-nowrap ${
-=======
-                      setSelectedWeeks([]); // Clear week selection when selecting "This Week"
-                    }
-                  }}
-                  title="Show events starting after the current time through the end of this week"
-                  className={`px-4 py-2 rounded-md border transition-all ${
->>>>>>> 0284643b
                     dateFilter === 'next'
                       ? 'bg-blue-600 text-white border-blue-600'
                       : 'bg-white text-gray-700 border-gray-300 hover:border-blue-400 hover:bg-blue-50'
@@ -931,7 +838,6 @@
                   })()}
                 </div>
               )}
-<<<<<<< HEAD
             </div>
 
             {/* All Tags - Collapsible on mobile */}
@@ -996,45 +902,6 @@
                       </button>
                     ))}
                   </div>
-=======
-
-              {/* Usage instructions */}
-              <div className="mt-2 text-xs text-gray-500">
-                <span className="hidden sm:inline">Click and drag to select multiple weeks, or </span>
-                <span className="sm:hidden">Tap weeks to select/deselect, or </span>
-                click individual weeks to select one
-              </div>
-            </div>
-
-            {/* All Tags */}
-            <div>
-              <label className="block text-sm font-medium text-gray-700 mb-2">
-                All Tags & Categories
-              </label>
-              <div className="max-h-32 overflow-y-auto">
-                <div className="flex flex-wrap gap-2">
-                  {availableTags
-                    .filter(tag => !tag.startsWith('Week '))
-                    .map(tag => (
-                    <button
-                      key={tag}
-                      onClick={() => {
-                        setSelectedTags(prev =>
-                          prev.includes(tag)
-                            ? prev.filter(t => t !== tag)
-                            : [...prev, tag]
-                        );
-                      }}
-                      className={`px-2 py-1 rounded-full text-xs font-medium transition-colors ${
-                        selectedTags.includes(tag)
-                          ? 'bg-blue-600 text-white'
-                          : 'bg-gray-100 text-gray-700 hover:bg-gray-200'
-                      }`}
-                    >
-                      {decodeHtmlEntities(tag)}
-                    </button>
-                  ))}
->>>>>>> 0284643b
                 </div>
               </div>
             </div>
@@ -1061,26 +928,7 @@
 
         {/* Events Section */}
         <div className="bg-white rounded-lg shadow">
-<<<<<<< HEAD
           <div className="p-4 sm:p-6">
-=======
-          <div className="px-6 py-4 border-b border-gray-200 flex justify-between items-center">
-            <h3 className="text-lg font-semibold text-gray-900">
-              Events {filterEvents(events).length > 0 && `(${filterEvents(events).length})`}
-            </h3>
-            <div className="flex space-x-2">
-              <button
-                onClick={() => fetchAllEvents(true)}
-                disabled={loading}
-                className="px-3 py-1 bg-gray-600 text-white rounded text-sm hover:bg-gray-700 disabled:opacity-50"
-              >
-                {loading ? '⟳ Loading...' : '🔄 Refresh'}
-              </button>
-            </div>
-          </div>
-
-          <div className="p-6">
->>>>>>> 0284643b
             {loading ? (
               <div className="text-center py-8">
                 <div className="inline-block animate-spin rounded-full h-8 w-8 border-b-2 border-blue-600"></div>
@@ -1104,7 +952,6 @@
                     </div>
 
                     {/* Events for this day */}
-<<<<<<< HEAD
                     <div className="space-y-1">
                       {dayGroup.events.map((event, index) => (
                         <div key={event.id} className={`py-2 sm:py-3 ${index > 0 ? 'border-t border-gray-200' : ''} hover:bg-gray-50 transition-colors`}>
@@ -1244,73 +1091,6 @@
                               </div>
                             )}
                           </div>
-=======
-                    <div className="space-y-3">
-                      {dayGroup.events.map((event) => (
-                  <div key={event.id} className="border border-gray-200 rounded-lg p-4 hover:shadow-md transition-shadow">
-                    <div className="flex justify-between items-start gap-4">
-                      <div className="flex-1">
-                        <h4 className="text-lg font-semibold text-gray-900 mb-1">
-                          {event.url ? (
-                            <a
-                              href={event.url}
-                              target="_blank"
-                              rel="noopener noreferrer"
-                              className="text-blue-600 hover:text-blue-800 hover:underline"
-                            >
-                              {decodeHtmlEntities(event.title)} 🔗
-                            </a>
-                          ) : (
-                            decodeHtmlEntities(event.title)
-                          )}
-                        </h4>
-                        {truncateDescription(decodeHtmlEntities(event.description) || '', event.id)}
-                        <div className="flex flex-wrap gap-4 text-sm text-gray-500">
-                          <span>🕐 {new Date(event.startDate).toLocaleTimeString()}</span>
-                          {event.location && <span>📍 {event.location}</span>}
-                          {event.presenter && <span>👤 {event.presenter}</span>}
-                        </div>
-                        <div className="mt-2 flex flex-wrap gap-2">
-                          {event.category && (
-                            <span className="px-2 py-1 bg-blue-100 text-blue-800 rounded-full text-xs">
-                              {event.category}
-                            </span>
-                          )}
-                          {event.originalCategories
-                            ?.filter(cat => !cat.startsWith('Week '))
-                            ?.map(cat => (
-                            <span key={cat} className="px-2 py-1 bg-purple-100 text-purple-800 rounded-full text-xs">
-                              {decodeHtmlEntities(cat)}
-                            </span>
-                          ))}
-                          {/* {event.tags?.filter(tag => !event.originalCategories?.includes(tag)).map(tag => (
-                            <span key={tag} className="px-2 py-1 bg-gray-100 text-gray-700 rounded-full text-xs">
-                              {decodeHtmlEntities(tag)}
-                            </span>
-                          ))} */}
-                        </div>
-                      </div>
-
-                      {/* Event Image */}
-                      {event.attachments && event.attachments.length > 0 && (
-                        <div className="flex-shrink-0">
-                          {event.attachments
-                            .filter(attachment => attachment.isImage)
-                            .slice(0, 1)
-                            .map((attachment, _index) => (
-                              <Image
-                                key={_index}
-                                src={attachment.url}
-                                alt={`${event.title} image`}
-                                width={96}
-                                height={96}
-                                className="w-20 h-20 sm:w-24 sm:h-24 object-cover rounded-lg border border-gray-200"
-                                onError={(e) => {
-                                  e.currentTarget.style.display = 'none';
-                                }}
-                              />
-                            ))}
->>>>>>> 0284643b
                         </div>
                       ))}
                     </div>

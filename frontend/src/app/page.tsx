'use client';

<<<<<<< HEAD
import React, { useState, useEffect, useMemo, useRef, createContext, useContext, useCallback } from 'react';
=======
import { useState, useEffect, useMemo, useRef, useCallback } from 'react';
>>>>>>> f26b78aa
import Image from 'next/image';

interface Event {
  id: string;
  title: string;
  description?: string;
  startDate: string;
  endDate: string;
  location?: string;
  category?: string;
  originalCategories?: string[];
  tags?: string[];
  presenter?: string;
  lastModified?: string;
  attachments?: Array<{
    url: string;
    type: string;
    isImage: boolean;
  }>;
  url?: string;
}


interface GlobalEventData {
  events: Event[] | null;
  categories: string[];
  tags: string[];
  weeks: number[];
  loadedAt: number | null;
  setGlobalEventData?: React.Dispatch<React.SetStateAction<GlobalEventData>>;
}

<<<<<<< HEAD
const GlobalEventDataContext = createContext<GlobalEventData | undefined>(undefined);

function useGlobalEventData() {
=======
import { createContext, useContext } from 'react';

interface GlobalEventData {
  events: Event[] | null;
  categories: string[];
  tags: string[];
  weeks: number[];
  loadedAt: number | null;
  setGlobalEventData?: React.Dispatch<React.SetStateAction<GlobalEventData>>;
}

const GlobalEventDataContext = createContext<GlobalEventData | undefined>(undefined);

export function useGlobalEventData() {
>>>>>>> f26b78aa
  const context = useContext(GlobalEventDataContext);
  if (!context) {
    throw new Error('useGlobalEventData must be used within a GlobalEventDataProvider');
  }
  return context;
}

<<<<<<< HEAD
function GlobalEventDataProvider({ children }: { children: React.ReactNode }) {
=======
export function GlobalEventDataProvider({ children }: { children: React.ReactNode }) {
>>>>>>> f26b78aa
  const [globalEventData, setGlobalEventData] = useState<GlobalEventData>({
    events: null,
    categories: [],
    tags: [],
    weeks: [],
    loadedAt: null,
  });

  return (
    <GlobalEventDataContext.Provider value={{ ...globalEventData, setGlobalEventData }}>
      {children}
    </GlobalEventDataContext.Provider>
  );
}
function HomeContent() {
  const globalEventData = useGlobalEventData();
  const [events, setEvents] = useState<Event[]>([]);
  const [loading, setLoading] = useState(false);
  const [dataLoaded, setDataLoaded] = useState(false);
  const isLoadingRef = useRef(false);
<<<<<<< HEAD
  // const mountTimeRef = useRef(Date.now());

=======
  const mountTimeRef = useRef(Date.now());

  // Only log in development to avoid console spam
  if (process.env.NODE_ENV === 'development') {
    console.log('Component rendered at', new Date().toISOString(), 'Mount time:', new Date(mountTimeRef.current).toISOString());
  }
  const filters = useMemo(() => ({}), []);
  const [availableCategories, setAvailableCategories] = useState<string[]>([]);
  const [availableWeeks, setAvailableWeeks] = useState<number[]>([]);
  const [showFilters, setShowFilters] = useState(false);
>>>>>>> f26b78aa
  const [expandedDescriptions, setExpandedDescriptions] = useState<Set<string>>(new Set());
  const [searchTerm, setSearchTerm] = useState('');
  const [selectedTags, setSelectedTags] = useState<string[]>([]);
  const [dateFilter, setDateFilter] = useState<'all' | 'today' | 'next' | 'this-week'>('all');
  const [selectedWeeks, setSelectedWeeks] = useState<number[]>([]);
  const [availableTags, setAvailableTags] = useState<string[]>([]);
  const [isDragging, setIsDragging] = useState(false);
  const [dragStart, setDragStart] = useState<number | null>(null);
  const [hasMouseMoved, setHasMouseMoved] = useState(false);

  const apiUrl = useMemo(() =>
    process.env.NODE_ENV === 'development'
      ? (process.env.NEXT_PUBLIC_API_URL || 'http://localhost:3001')
      : '/api'
  , []);

  console.log('API URL:', apiUrl, 'NODE_ENV:', process.env.NODE_ENV);

  // Description truncation helpers
  const DESCRIPTION_TRUNCATE_LENGTH = 200;

  const toggleDescription = (eventId: string) => {
    setExpandedDescriptions((prev: Set<string>) => {
      const newSet = new Set(prev);
      if (newSet.has(eventId)) {
        newSet.delete(eventId);
      } else {
        newSet.add(eventId);
      }
      return newSet;
    });
  };

  const  decodeHtmlEntities = (encodedString: string | undefined) => {
      const parser = new DOMParser();
      if (encodedString === undefined) return null;
      const doc = parser.parseFromString(encodedString, 'text/html');
      return doc.documentElement.textContent;
  }

  const truncateDescription = (description: string, eventId: string) => {
    if (!description) return null;

    const isExpanded = expandedDescriptions.has(eventId);
    const needsTruncation = description.length > DESCRIPTION_TRUNCATE_LENGTH;

    if (!needsTruncation) {
      return <p className="text-gray-600 mb-2">{description}</p>;
    }

    const displayText = isExpanded
      ? description
      : description.substring(0, DESCRIPTION_TRUNCATE_LENGTH) + '...';

    return (
      <div className="mb-2">
        <p className="text-gray-600 mb-1">{displayText}</p>
        <button
          onClick={() => toggleDescription(eventId)}
          className="text-blue-600 hover:text-blue-800 text-sm font-medium"
        >
          {isExpanded ? 'Show less' : 'Show more'}
        </button>
      </div>
    );
  };

  // Calculate Chautauqua season weeks (9 weeks starting from 4th Sunday of June)
  const getChautauquaSeasonWeeks = (year: number = 2025) => {
    // Start from June 1st and find the 4th Sunday
    const june1 = new Date(year, 5, 1); // June 1st
    const current = new Date(june1);
    let sundayCount = 0;
    let fourthSunday = null;

    // Find the 4th Sunday of June
    while (current.getMonth() === 5) { // Still in June
      if (current.getDay() === 0) { // Sunday
        sundayCount++;
        if (sundayCount === 4) {
          fourthSunday = new Date(current);
          break;
        }
      }
      current.setDate(current.getDate() + 1);
    }

    if (!fourthSunday) {
      // Fallback: if somehow we can't find 4th Sunday, use June 22, 2025
      fourthSunday = new Date(2025, 5, 22);
    }

    const weeks = [];
    for (let i = 0; i < 9; i++) {
      const weekStart = new Date(fourthSunday.getTime() + (i * 7 * 24 * 60 * 60 * 1000));
      const weekEnd = new Date(weekStart.getTime() + (6 * 24 * 60 * 60 * 1000));

      weeks.push({
        number: i + 1,
        start: weekStart,
        end: weekEnd,
        label: `Week ${i + 1} (${weekStart.toLocaleDateString('en-US', { month: 'short', day: 'numeric' })} - ${weekEnd.toLocaleDateString('en-US', { month: 'short', day: 'numeric' })})`
      });
    }

    return weeks;
  };

  const seasonWeeks = useMemo(() => getChautauquaSeasonWeeks(), []);

  // Date filtering helpers
  const isToday = (dateString: string) => {
    const today = new Date();
    const eventDate = new Date(dateString);
    return eventDate.toDateString() === today.toDateString();
  };

  const isNext = (dateString: string) => {
    const today = new Date();
    const eventDate = new Date(dateString);
    const dayOfWeek = today.getDay();
    const saturday = new Date(today);
    saturday.setDate(today.getDate() - dayOfWeek + 6);
    return eventDate >= today && eventDate <= saturday;
  };

  const isThisWeek = (dateString: string) => {
    const today = new Date();
    const eventDate = new Date(dateString);
    const dayOfWeek = today.getDay();
    const sunday = new Date(today);
    sunday.setDate(today.getDate() - dayOfWeek - 1);
    const saturday = new Date(today);
    saturday.setDate(today.getDate() - dayOfWeek + 6);
    return eventDate >= sunday && eventDate <= saturday;
  };

  const isInChautauquaWeek = (dateString: string, weekNumber: number) => {
    const eventDate = new Date(dateString);
    const week = seasonWeeks[weekNumber - 1];

    // Create end of day for proper comparison
    const weekEndInclusive = new Date(week.end);
    weekEndInclusive.setHours(23, 59, 59, 999);

    return eventDate >= week.start && eventDate <= weekEndInclusive;
  };

  // Week selection handlers
  const handleWeekMouseDown = (weekNum: number) => {
    if (process.env.NODE_ENV === 'development') {
      console.log('handleWeekMouseDown called for week', weekNum);
    }

    // Batch state updates to reduce re-renders
    setIsDragging(true);
    setDragStart(weekNum);
    setHasMouseMoved(false);
    setSelectedWeeks([weekNum]);

    // Prevent text selection during potential drag
    document.body.style.userSelect = 'none';
  };

  const handleWeekMouseEnter = (weekNum: number) => {
    if (isDragging && dragStart !== null) {
      setHasMouseMoved(true);
      const start = Math.min(dragStart, weekNum);
      const end = Math.max(dragStart, weekNum);
      const range = [];
      for (let i = start; i <= end; i++) {
        range.push(i);
      }
      setSelectedWeeks(range);

      // Clear date filter when dragging to select weeks
      setDateFilter('all');
    }
  };

  const handleWeekMouseUp = (weekNum: number) => {
    if (isDragging && dragStart !== null) {
      if (!hasMouseMoved) {
        // This was a click, not a drag - select only this week
        setSelectedWeeks([weekNum]);
      }
      // If hasMouseMoved is true, the selection was already set in handleWeekMouseEnter

      // Clear date filter when selecting weeks
      setDateFilter('all');
    }

    setIsDragging(false);
    setDragStart(null);
    setHasMouseMoved(false);
    // Restore text selection
    document.body.style.userSelect = '';
  };

  // Mobile-friendly tap-to-toggle handler
  const handleWeekTap = (weekNum: number) => {
    setSelectedWeeks(prev => {
      const newSelection = prev.includes(weekNum)
        ? prev.filter(w => w !== weekNum) // Remove if already selected
        : [...prev, weekNum].sort((a, b) => a - b); // Add if not selected

      // Clear date filter when selecting weeks
      if (newSelection.length > 0) {
        setDateFilter('all');
      }

      return newSelection;
    });
  };

  const searchEvents = (events: Event[], term: string) => {
    if (!term) return events;

<<<<<<< HEAD
    // Create search terms array from the input term
    const searchTerms = term.toLowerCase().split(' ').filter(t => t.length > 0);
=======
    // const searchTerm = term.toLowerCase();

    // // Smart shortcuts
    // const shortcuts: { [key: string]: string[] } = {
    //   'amp': ['amphitheater'],
    //   'cso': ['chautauqua symphony orchestra'],
    //   'symphony': ['chautauqua symphony orchestra'],
    //   'orchestra': ['chautauqua symphony orchestra']
    // };

    // // Apply shortcuts - expand search term to include alternatives
    const searchTerms = [searchTerm];
    // if (shortcuts[searchTerm]) {
    //   searchTerms.push(...shortcuts[searchTerm]);
    // }
>>>>>>> f26b78aa

    const scored = events.map(event => {
      const title = event.title.toLowerCase();
      const description = (event.description || '').toLowerCase();
      const presenter = (event.presenter || '').toLowerCase();
      const location = (event.location || '').toLowerCase();
      const category = (event.category || '').toLowerCase();

      // Combine all tags and categories for searching
      const allTags = [
        ...(event.tags || []),
        ...(event.originalCategories || [])
      ].map(tag => tag.toLowerCase());

      let score = 0;

      // Check all search terms (original + shortcuts)
      searchTerms.forEach(currentTerm => {

        // Exact phrase matches (highest priority)
        if (title.includes(currentTerm)) score += 100;

        if (currentTerm === 'amp') {
          if (location.includes('amphitheater')) score += 100;
        } else {
          if (location.includes(currentTerm)) score += 90;
        }

        if (description.includes(currentTerm)) score += 50;
        if (category.includes(currentTerm)) score += 80;
        if (presenter.includes(currentTerm)) score += 25;

        // Tag matching (including partial matches for Symphony Orchestra)
        allTags.forEach(tag => {
          if (tag.includes(currentTerm)) score += 85;
          // Special case: "cso" or "symphony" should match "Chautauqua Symphony Orchestra/Classical Concerts"
          if ((currentTerm === 'cso' || currentTerm === 'symphony') &&
              tag.includes('chautauqua symphony orchestra/classical concerts')) {
            score += 95;
          }
        });

        // Word matches (lower priority)
        const words = currentTerm.split(/\s+/);
        words.forEach(word => {
          if (word.length > 2) { // Avoid matching very short words
            if (title.includes(word)) score += 10;
            if (location.includes(word)) score += 9;
            if (description.includes(word)) score += 5;
            if (category.includes(word)) score += 8;
            if (presenter.includes(word)) score += 3;

            allTags.forEach(tag => {
              if (tag.includes(word)) score += 7;
            });
          }
        });
      });

      return { event, score };
    });

    return scored
      .filter(item => item.score > 0)
      .sort((a, b) => b.score - a.score)
      .map(item => item.event);
  };

  // Filter events based on all criteria
  const filterEvents = (events: Event[]) => {
    let filtered = [...events];

    // Search filter
    if (searchTerm) {
      filtered = searchEvents(filtered, searchTerm);
    }

    // Date filter
    if (dateFilter === 'today') {
      filtered = filtered.filter(event => isToday(event.startDate));
    } else if (dateFilter === 'this-week') {
      filtered = filtered.filter(event => isThisWeek(event.startDate));
    } else if (dateFilter === 'next') {
      filtered = filtered.filter(event => isNext(event.startDate));
    }

    // Week filter (independent of date filter)
    if (selectedWeeks.length > 0) {
      filtered = filtered.filter(event =>
        selectedWeeks.some(weekNum => isInChautauquaWeek(event.startDate, weekNum))
      );
    }

    // Tag filter
    if (selectedTags.length > 0) {
      filtered = filtered.filter(event =>
        selectedTags.some(tag =>
          event.tags?.includes(tag) ||
          event.originalCategories?.includes(tag)
        )
      );
    }

    return filtered;
  };

  // Group events by day
  const groupEventsByDay = (events: Event[]) => {
    const grouped: { [key: string]: Event[] } = {};

    events.forEach(event => {
      const eventDate = new Date(event.startDate);
      const dayKey = eventDate.toLocaleDateString('en-US', {
        weekday: 'long',
        year: 'numeric',
        month: 'long',
        day: 'numeric'
      });

      if (!grouped[dayKey]) {
        grouped[dayKey] = [];
      }
      grouped[dayKey].push(event);
    });

    // Sort events within each day by start time
    Object.keys(grouped).forEach(dayKey => {
      grouped[dayKey].sort((a, b) => new Date(a.startDate).getTime() - new Date(b.startDate).getTime());
    });

    // Return days sorted by date
    const sortedDays = Object.keys(grouped).sort((a, b) => {
      const dateA = new Date(grouped[a][0].startDate);
      const dateB = new Date(grouped[b][0].startDate);
      return dateA.getTime() - dateB.getTime();
    });

    return sortedDays.map(dayKey => ({
      day: dayKey,
      events: grouped[dayKey]
    }));
  };

  // Fetch events from API
<<<<<<< HEAD
  const fetchAllEvents = useCallback(async (forceRefresh = false) => {
=======
  const fetchAllEvents = async (forceRefresh = false) => {
>>>>>>> f26b78aa
    console.log('fetchAllEvents called', {
      dataLoaded,
      forceRefresh,
      isLoadingRef: isLoadingRef.current,
      globalDataLoaded: !!globalEventData.events
    });

    // Check global store first
    if (!forceRefresh && globalEventData.events && globalEventData.loadedAt) {
      console.log('Loading from global store');
      setEvents(globalEventData.events);
<<<<<<< HEAD
      setAvailableTags(globalEventData.tags);
=======
      setAvailableCategories(globalEventData.categories);
      setAvailableTags(globalEventData.tags);
      setAvailableWeeks(globalEventData.weeks);
>>>>>>> f26b78aa
      setDataLoaded(true);
      return;
    }

    // Skip if already loading
    if (isLoadingRef.current && !forceRefresh) {
      console.log('Already loading, skipping duplicate call');
      return;
    }

    // Skip if data already loaded and not forcing refresh
    if (dataLoaded && !forceRefresh) {
      console.log('Data already loaded, skipping API call');
      return;
    }

    isLoadingRef.current = true;

    // Check sessionStorage first (unless forcing refresh)
    if (!forceRefresh) {
      try {
        const cachedData = sessionStorage.getItem('chq-calendar-events');
        if (cachedData) {
          const parsed = JSON.parse(cachedData);
          // Check if cache is less than 1 hour old
          if (parsed.timestamp && Date.now() - parsed.timestamp < 3600000) {
            console.log('Loading events from session cache');
            setEvents(parsed.events);
<<<<<<< HEAD
            setAvailableTags(parsed.tags);
=======
            setAvailableCategories(parsed.categories);
            setAvailableTags(parsed.tags);
            setAvailableWeeks(parsed.weeks);
>>>>>>> f26b78aa
            setDataLoaded(true);
            isLoadingRef.current = false;
            return;
          }
        }
      } catch (e) {
        console.warn('Failed to load from sessionStorage:', e);
      }
    }

    setLoading(true);
    try {
      console.log('Loading all events for the season...');

      const response = await fetch(`${apiUrl}/calendar`, {
        method: 'POST',
        headers: {
          'Content-Type': 'application/json',
        },
        body: JSON.stringify({
          filters: {}, // Empty filters to get all events
          format: 'json'
        })
      });

      if (response.ok) {
        const data = await response.json();
        const fetchedEvents = data.events || [];
        console.log('Loaded all events:', fetchedEvents.length, 'events');
        console.log('First event:', fetchedEvents[0]);
        setEvents(fetchedEvents);
        setDataLoaded(true);

        // Extract unique categories for filter options
        const categories = [...new Set(fetchedEvents.map((e: Event) => e.category).filter(Boolean))] as string[];

        // Extract all unique tags from both tags and originalCategories
        const allTags = new Set<string>();
        fetchedEvents.forEach((event: Event) => {
          event.tags?.forEach(tag => allTags.add(tag));
          event.originalCategories?.forEach(cat => allTags.add(cat));
        });

        const sortedCategories = categories.sort();
        const sortedTags = Array.from(allTags).sort();
        const weeks = seasonWeeks.map(w => w.number);

<<<<<<< HEAD
        setAvailableTags(sortedTags);
=======
        setAvailableCategories(sortedCategories);
        setAvailableTags(sortedTags);
        setAvailableWeeks(weeks);
>>>>>>> f26b78aa

        // Update global store
        if (globalEventData.setGlobalEventData) {
          globalEventData.setGlobalEventData({
            events: fetchedEvents,
            categories: sortedCategories,
            tags: sortedTags,
            weeks: weeks,
            loadedAt: Date.now()
          });
        }

        // Cache in sessionStorage
        try {
          sessionStorage.setItem('chq-calendar-events', JSON.stringify({
            events: fetchedEvents,
            categories: categories.sort(),
            tags: Array.from(allTags).sort(),
            weeks: weeks,
            timestamp: Date.now()
          }));
        } catch (e) {
          console.warn('Failed to save to sessionStorage:', e);
        }
      } else {
        console.error('Failed to fetch events');
      }
    } catch (error) {
      console.error('Error fetching events:', error);
    } finally {
      setLoading(false);
      isLoadingRef.current = false;
    }
  }, [apiUrl, dataLoaded, globalEventData, seasonWeeks]);

  // Create sample data

  // Generate calendar download

  useEffect(() => {
    console.log('Component mounted - Initial useEffect triggered');
    fetchAllEvents();

    return () => {
      console.log('Component unmounting!');
    };
<<<<<<< HEAD
  }, [fetchAllEvents]);
=======
  }, []);
>>>>>>> f26b78aa


  // Handle global mouse events for week dragging
  useEffect(() => {
    const handleGlobalMouseUp = () => {
      if (isDragging) {
        setIsDragging(false);
        setDragStart(null);
        setHasMouseMoved(false);
        // Restore text selection
        document.body.style.userSelect = '';
      }
    };

    document.addEventListener('mouseup', handleGlobalMouseUp);
    return () => document.removeEventListener('mouseup', handleGlobalMouseUp);
  }, [isDragging]);

  return (
    <div className="min-h-screen bg-gradient-to-br from-blue-50 to-indigo-100">
      {/* Header */}
      <header className="bg-white shadow-lg">
        <div className="max-w-7xl mx-auto px-4 sm:px-6 lg:px-8">
          <div className="flex justify-between items-center py-6">
            <div className="flex items-center">
              <h1 className="text-3xl font-bold text-gray-900">
                Chautauqua Calendar
              </h1>
              <span className="ml-3 px-3 py-1 bg-blue-100 text-blue-800 text-sm font-medium rounded-full">
                2025 Season
              </span>
            </div>
          </div>
        </div>
      </header>

      <main className="max-w-7xl mx-auto px-4 sm:px-6 lg:px-8 py-8">

        {/* Main Filter Panel */}
        <div className="bg-white rounded-lg shadow mb-6">
          <div className="p-4">
            {/* Search Bar */}
            <div className="mb-4">
              <input
                type="text"
                placeholder="Search titles, descriptions, presenters, locations, categories... (try 'amp' or 'cso')"
                className="w-full border border-gray-300 rounded-md px-4 py-2 text-gray-900 placeholder-gray-500 focus:border-blue-500 focus:ring-1 focus:ring-blue-500"
                value={searchTerm}
                onChange={(e) => setSearchTerm(e.target.value)}
              />
            </div>

            {/* Date and Week Filters */}
            <div className="mb-4">
              <div className="flex flex-wrap items-center gap-2 sm:gap-4">
                {/* Quick Date Filters */}
                <button
                  onClick={() => {
                    setDateFilter(dateFilter === 'today' ? 'all' : 'today');
                    if (dateFilter !== 'today') {
                      setSelectedWeeks([]); // Clear week selection when selecting "Today"
                    }
                  }}
                  title="Show all events for today (full day, regardless of current time)"
                  className={`px-4 py-2 rounded-md border transition-all ${
                    dateFilter === 'today'
                      ? 'bg-blue-600 text-white border-blue-600'
                      : 'bg-white text-gray-700 border-gray-300 hover:border-blue-400 hover:bg-blue-50'
                  }`}
                >
                  Today
                </button>
                <button
                  onClick={() => {
                    setDateFilter(dateFilter === 'next' ? 'all' : 'next');
                    if (dateFilter !== 'next') {
                      setSelectedWeeks([]); // Clear week selection when selecting "This Week"
                    }
                  }}
                  title="Show events starting after the current time through the end of this week"
                  className={`px-4 py-2 rounded-md border transition-all ${
                    dateFilter === 'next'
                      ? 'bg-blue-600 text-white border-blue-600'
                      : 'bg-white text-gray-700 border-gray-300 hover:border-blue-400 hover:bg-blue-50'
                  }`}
                >
                  Next
                </button>
                <button
                  onClick={() => {
                    setDateFilter(dateFilter === 'this-week' ? 'all' : 'this-week');
                    if (dateFilter !== 'this-week') {
                      setSelectedWeeks([]); // Clear week selection when selecting "This Week"
                    }
                  }}
                  title="Show events starting after the current time through the end of this week"
                  className={`px-4 py-2 rounded-md border transition-all ${
                    dateFilter === 'this-week'
                      ? 'bg-blue-600 text-white border-blue-600'
                      : 'bg-white text-gray-700 border-gray-300 hover:border-blue-400 hover:bg-blue-50'
                  }`}
                >
                  This Week
                </button>

                {/* Week Range Selector */}
                <div className="flex flex-col sm:flex-row sm:items-center gap-2 w-full sm:w-auto">
                  <span className="text-sm text-gray-600 whitespace-nowrap">Weeks:</span>
                  <div
                    className={`flex border border-gray-300 rounded-md overflow-hidden select-none overflow-x-auto ${
                      isDragging ? 'cursor-grabbing' : 'cursor-pointer'
                    }`}
                  >
                    {seasonWeeks.map((week) => (
                      <div
                        key={week.number}
                        className={`w-8 h-8 sm:w-10 sm:h-10 flex items-center justify-center cursor-pointer border-r border-gray-300 last:border-r-0 transition-all text-xs sm:text-sm flex-shrink-0 ${
                          selectedWeeks.includes(week.number)
                            ? 'bg-blue-600 text-white'
                            : 'bg-white text-gray-700 hover:bg-blue-50'
                        }`}
                        onMouseDown={() => handleWeekMouseDown(week.number)}
                        onMouseEnter={() => handleWeekMouseEnter(week.number)}
                        onMouseUp={() => handleWeekMouseUp(week.number)}
                        onTouchStart={(e) => {
                          e.preventDefault(); // Prevent mouse events from also firing
                          handleWeekTap(week.number);
                        }}
                        title={week.label}
                      >
                        {week.number}
                      </div>
                    ))}
                  </div>
                </div>
              </div>

              {/* Show selected weeks info */}
              {selectedWeeks.length > 0 && (
                <div className="mt-2 text-sm text-gray-600">
                  Selected: {selectedWeeks.length === 1
                    ? seasonWeeks[selectedWeeks[0] - 1].label
                    : `Weeks ${Math.min(...selectedWeeks)}-${Math.max(...selectedWeeks)} (${selectedWeeks.length} weeks)`
                  }
                </div>
              )}

              {/* Usage instructions */}
              <div className="mt-2 text-xs text-gray-500">
                <span className="hidden sm:inline">Click and drag to select multiple weeks, or </span>
                <span className="sm:hidden">Tap weeks to select/deselect, or </span>
                click individual weeks to select one
              </div>
            </div>

            {/* All Tags */}
            <div>
              <label className="block text-sm font-medium text-gray-700 mb-2">
                All Tags & Categories
              </label>
              <div className="max-h-32 overflow-y-auto">
                <div className="flex flex-wrap gap-2">
                  {availableTags
                    .filter(tag => !tag.startsWith('Week '))
                    .map(tag => (
                    <button
                      key={tag}
                      onClick={() => {
                        setSelectedTags(prev =>
                          prev.includes(tag)
                            ? prev.filter(t => t !== tag)
                            : [...prev, tag]
                        );
                      }}
                      className={`px-2 py-1 rounded-full text-xs font-medium transition-colors ${
                        selectedTags.includes(tag)
                          ? 'bg-blue-600 text-white'
                          : 'bg-gray-100 text-gray-700 hover:bg-gray-200'
                      }`}
                    >
                      {decodeHtmlEntities(tag)}
                    </button>
                  ))}
                </div>
              </div>
            </div>

            {/* Clear Filters */}
            {(searchTerm || selectedTags.length > 0 || dateFilter !== 'all' || selectedWeeks.length > 0) && (
              <div className="mt-4 pt-3 border-t border-gray-200">
                <button
                  onClick={() => {
                    setSearchTerm('');
                    setSelectedTags([]);
                    setDateFilter('all');
                    setSelectedWeeks([]);
                  }}
                  className="px-4 py-2 text-gray-600 border border-gray-300 rounded-md hover:bg-gray-50"
                >
                  Clear All Filters
                </button>
              </div>
            )}
          </div>
        </div>


        {/* Events Section */}
        <div className="bg-white rounded-lg shadow">
          <div className="px-6 py-4 border-b border-gray-200 flex justify-between items-center">
            <h3 className="text-lg font-semibold text-gray-900">
              Events {filterEvents(events).length > 0 && `(${filterEvents(events).length})`}
            </h3>
            <div className="flex space-x-2">
              <button
                onClick={() => fetchAllEvents(true)}
                disabled={loading}
                className="px-3 py-1 bg-gray-600 text-white rounded text-sm hover:bg-gray-700 disabled:opacity-50"
              >
                {loading ? '⟳ Loading...' : '🔄 Refresh'}
              </button>
            </div>
          </div>

          <div className="p-6">
            {loading ? (
              <div className="text-center py-8">
                <div className="inline-block animate-spin rounded-full h-8 w-8 border-b-2 border-blue-600"></div>
                <p className="mt-2 text-gray-600">Loading events...</p>
              </div>
            ) : filterEvents(events).length === 0 ? (
              <div className="text-center py-12">
                <div className="text-6xl mb-4">🎭</div>
                <h3 className="text-lg font-medium text-gray-900 mb-2">No events found</h3>
                <p className="text-gray-600 mb-4">
                  Try adjusting your filters or search terms.
                </p>
              </div>
            ) : (
              <div className="space-y-6">
                {groupEventsByDay(filterEvents(events)).map((dayGroup) => (
                  <div key={dayGroup.day}>
                    {/* Day Header */}
                    <div className="sticky top-0 bg-white z-10 border-b border-gray-200 pb-2 mb-4">
                      <h3 className="text-xl font-bold text-gray-900">{dayGroup.day}</h3>
                    </div>

                    {/* Events for this day */}
                    <div className="space-y-3">
                      {dayGroup.events.map((event) => (
                  <div key={event.id} className="border border-gray-200 rounded-lg p-4 hover:shadow-md transition-shadow">
                    <div className="flex justify-between items-start gap-4">
                      <div className="flex-1">
                        <h4 className="text-lg font-semibold text-gray-900 mb-1">
                          {event.url ? (
                            <a
                              href={event.url}
                              target="_blank"
                              rel="noopener noreferrer"
                              className="text-blue-600 hover:text-blue-800 hover:underline"
                            >
                              {decodeHtmlEntities(event.title)} 🔗
                            </a>
                          ) : (
                            decodeHtmlEntities(event.title)
                          )}
                        </h4>
                        {truncateDescription(decodeHtmlEntities(event.description) || '', event.id)}
                        <div className="flex flex-wrap gap-4 text-sm text-gray-500">
                          <span>🕐 {new Date(event.startDate).toLocaleTimeString()}</span>
                          {event.location && <span>📍 {event.location}</span>}
                          {event.presenter && <span>👤 {event.presenter}</span>}
                        </div>
                        <div className="mt-2 flex flex-wrap gap-2">
                          {event.category && (
                            <span className="px-2 py-1 bg-blue-100 text-blue-800 rounded-full text-xs">
                              {event.category}
                            </span>
                          )}
                          {event.originalCategories
                            ?.filter(cat => !cat.startsWith('Week '))
                            ?.map(cat => (
                            <span key={cat} className="px-2 py-1 bg-purple-100 text-purple-800 rounded-full text-xs">
                              {decodeHtmlEntities(cat)}
                            </span>
                          ))}
                          {/* {event.tags?.filter(tag => !event.originalCategories?.includes(tag)).map(tag => (
                            <span key={tag} className="px-2 py-1 bg-gray-100 text-gray-700 rounded-full text-xs">
                              {decodeHtmlEntities(tag)}
                            </span>
                          ))} */}
                        </div>
                      </div>

                      {/* Event Image */}
                      {event.attachments && event.attachments.length > 0 && (
                        <div className="flex-shrink-0">
                          {event.attachments
                            .filter(attachment => attachment.isImage)
                            .slice(0, 1)
                            .map((attachment, _index) => (
                              <Image
                                key={_index}
                                src={attachment.url}
                                alt={`${event.title} image`}
                                width={96}
                                height={96}
                                className="w-20 h-20 sm:w-24 sm:h-24 object-cover rounded-lg border border-gray-200"
                                onError={(e) => {
                                  e.currentTarget.style.display = 'none';
                                }}
                              />
                            ))}
                        </div>
                      )}
                        </div>
                      </div>
                      ))}
                    </div>
                  </div>
                ))}
              </div>
            )}
          </div>
        </div>
      </main>

      {/* Footer */}
      <footer className="bg-gray-800 text-white mt-16">
        <div className="max-w-7xl mx-auto px-4 sm:px-6 lg:px-8 py-8">
          <div className="text-center">
            <p className="text-gray-400">
              © 2025 Chautauqua Calendar Generator. Built for the Chautauqua Institution community.
            </p>
          </div>
        </div>
      </footer>
    </div>
  );
}

export default function Home() {
  return (
    <GlobalEventDataProvider>
      <HomeContent />
    </GlobalEventDataProvider>
  );
}<|MERGE_RESOLUTION|>--- conflicted
+++ resolved
@@ -1,10 +1,6 @@
 'use client';
 
-<<<<<<< HEAD
 import React, { useState, useEffect, useMemo, useRef, createContext, useContext, useCallback } from 'react';
-=======
-import { useState, useEffect, useMemo, useRef, useCallback } from 'react';
->>>>>>> f26b78aa
 import Image from 'next/image';
 
 interface Event {
@@ -37,26 +33,9 @@
   setGlobalEventData?: React.Dispatch<React.SetStateAction<GlobalEventData>>;
 }
 
-<<<<<<< HEAD
 const GlobalEventDataContext = createContext<GlobalEventData | undefined>(undefined);
 
 function useGlobalEventData() {
-=======
-import { createContext, useContext } from 'react';
-
-interface GlobalEventData {
-  events: Event[] | null;
-  categories: string[];
-  tags: string[];
-  weeks: number[];
-  loadedAt: number | null;
-  setGlobalEventData?: React.Dispatch<React.SetStateAction<GlobalEventData>>;
-}
-
-const GlobalEventDataContext = createContext<GlobalEventData | undefined>(undefined);
-
-export function useGlobalEventData() {
->>>>>>> f26b78aa
   const context = useContext(GlobalEventDataContext);
   if (!context) {
     throw new Error('useGlobalEventData must be used within a GlobalEventDataProvider');
@@ -64,11 +43,7 @@
   return context;
 }
 
-<<<<<<< HEAD
 function GlobalEventDataProvider({ children }: { children: React.ReactNode }) {
-=======
-export function GlobalEventDataProvider({ children }: { children: React.ReactNode }) {
->>>>>>> f26b78aa
   const [globalEventData, setGlobalEventData] = useState<GlobalEventData>({
     events: null,
     categories: [],
@@ -89,21 +64,7 @@
   const [loading, setLoading] = useState(false);
   const [dataLoaded, setDataLoaded] = useState(false);
   const isLoadingRef = useRef(false);
-<<<<<<< HEAD
   // const mountTimeRef = useRef(Date.now());
-
-=======
-  const mountTimeRef = useRef(Date.now());
-
-  // Only log in development to avoid console spam
-  if (process.env.NODE_ENV === 'development') {
-    console.log('Component rendered at', new Date().toISOString(), 'Mount time:', new Date(mountTimeRef.current).toISOString());
-  }
-  const filters = useMemo(() => ({}), []);
-  const [availableCategories, setAvailableCategories] = useState<string[]>([]);
-  const [availableWeeks, setAvailableWeeks] = useState<number[]>([]);
-  const [showFilters, setShowFilters] = useState(false);
->>>>>>> f26b78aa
   const [expandedDescriptions, setExpandedDescriptions] = useState<Set<string>>(new Set());
   const [searchTerm, setSearchTerm] = useState('');
   const [selectedTags, setSelectedTags] = useState<string[]>([]);
@@ -322,26 +283,8 @@
   const searchEvents = (events: Event[], term: string) => {
     if (!term) return events;
 
-<<<<<<< HEAD
     // Create search terms array from the input term
     const searchTerms = term.toLowerCase().split(' ').filter(t => t.length > 0);
-=======
-    // const searchTerm = term.toLowerCase();
-
-    // // Smart shortcuts
-    // const shortcuts: { [key: string]: string[] } = {
-    //   'amp': ['amphitheater'],
-    //   'cso': ['chautauqua symphony orchestra'],
-    //   'symphony': ['chautauqua symphony orchestra'],
-    //   'orchestra': ['chautauqua symphony orchestra']
-    // };
-
-    // // Apply shortcuts - expand search term to include alternatives
-    const searchTerms = [searchTerm];
-    // if (shortcuts[searchTerm]) {
-    //   searchTerms.push(...shortcuts[searchTerm]);
-    // }
->>>>>>> f26b78aa
 
     const scored = events.map(event => {
       const title = event.title.toLowerCase();
@@ -486,11 +429,7 @@
   };
 
   // Fetch events from API
-<<<<<<< HEAD
   const fetchAllEvents = useCallback(async (forceRefresh = false) => {
-=======
-  const fetchAllEvents = async (forceRefresh = false) => {
->>>>>>> f26b78aa
     console.log('fetchAllEvents called', {
       dataLoaded,
       forceRefresh,
@@ -502,13 +441,7 @@
     if (!forceRefresh && globalEventData.events && globalEventData.loadedAt) {
       console.log('Loading from global store');
       setEvents(globalEventData.events);
-<<<<<<< HEAD
       setAvailableTags(globalEventData.tags);
-=======
-      setAvailableCategories(globalEventData.categories);
-      setAvailableTags(globalEventData.tags);
-      setAvailableWeeks(globalEventData.weeks);
->>>>>>> f26b78aa
       setDataLoaded(true);
       return;
     }
@@ -537,13 +470,7 @@
           if (parsed.timestamp && Date.now() - parsed.timestamp < 3600000) {
             console.log('Loading events from session cache');
             setEvents(parsed.events);
-<<<<<<< HEAD
             setAvailableTags(parsed.tags);
-=======
-            setAvailableCategories(parsed.categories);
-            setAvailableTags(parsed.tags);
-            setAvailableWeeks(parsed.weeks);
->>>>>>> f26b78aa
             setDataLoaded(true);
             isLoadingRef.current = false;
             return;
@@ -591,13 +518,7 @@
         const sortedTags = Array.from(allTags).sort();
         const weeks = seasonWeeks.map(w => w.number);
 
-<<<<<<< HEAD
         setAvailableTags(sortedTags);
-=======
-        setAvailableCategories(sortedCategories);
-        setAvailableTags(sortedTags);
-        setAvailableWeeks(weeks);
->>>>>>> f26b78aa
 
         // Update global store
         if (globalEventData.setGlobalEventData) {
@@ -644,11 +565,7 @@
     return () => {
       console.log('Component unmounting!');
     };
-<<<<<<< HEAD
   }, [fetchAllEvents]);
-=======
-  }, []);
->>>>>>> f26b78aa
 
 
   // Handle global mouse events for week dragging
